--- conflicted
+++ resolved
@@ -86,15 +86,12 @@
         """
         print("delete_port() called\n")
 
-<<<<<<< HEAD
-=======
     def update_port(self, tenant_id, net_id, port_id, port_state):
         """
         Updates the state of a port on the specified Virtual Network.
         """
         print("update_port() called\n")
 
->>>>>>> fdfa94c8
     def get_port_details(self, tenant_id, net_id, port_id):
         """
         This method allows the user to retrieve a remote interface
@@ -116,7 +113,6 @@
         """
         print("unplug_interface() called\n")
 
-<<<<<<< HEAD
     def get_interface_details(self, tenant_id, net_id, port_id):
         """
         Retrieves the remote interface that is attached at this
@@ -130,8 +126,6 @@
         a particular Virtual Network.
         """
         print("get_all_attached_interfaces() called\n")
-=======
->>>>>>> fdfa94c8
 
 
 class DummyDataPlugin(object):
@@ -173,13 +167,7 @@
         retrieved a list of all the remote vifs that
         are attached to the network
         """
-        print("get_network_details() called\n")
-<<<<<<< HEAD
-        vifs_on_net = ["/tenant1/networks/net_id/portid/vif2.0",
-                       "/tenant1/networks/10/121/vif1.1"]
-=======
         vifs_on_net = ["/tenant1/networks/net_id/portid/vif2.0"]
->>>>>>> fdfa94c8
         return vifs_on_net
 
     def rename_network(self, tenant_id, net_id, new_name):
@@ -206,15 +194,6 @@
         #return the port id
         return 201
 
-<<<<<<< HEAD
-=======
-    def update_port(self, tenant_id, net_id, port_id, port_state):
-        """
-        Updates the state of a port on the specified Virtual Network.
-        """
-        print("update_port() called\n")
-
->>>>>>> fdfa94c8
     def delete_port(self, tenant_id, net_id, port_id):
         """
         Deletes a port on a specified Virtual Network,
@@ -247,30 +226,6 @@
         """
         print("unplug_interface() called\n")
 
-<<<<<<< HEAD
-    def get_interface_details(self, tenant_id, net_id, port_id):
-        """
-        Retrieves the remote interface that is attached at this
-        particular port.
-        """
-        print("get_interface_details() called\n")
-        #returns the remote interface UUID
-        return "/tenant1/networks/net_id/portid/vif2.0"
-
-    def get_all_attached_interfaces(self, tenant_id, net_id):
-        """
-        Retrieves all remote interfaces that are attached to
-        a particular Virtual Network.
-        """
-        print("get_all_attached_interfaces() called\n")
-        # returns a list of all attached remote interfaces
-        vifs_on_net = ["/tenant1/networks/net_id/portid/vif2.0",
-                       "/tenant1/networks/10/121/vif1.1"]
-        return vifs_on_net
-
-=======
->>>>>>> fdfa94c8
-
 class FakePlugin(object):
     """
     FakePlugin is a demo plugin that provides
@@ -281,55 +236,29 @@
     #static data for networks and ports
     _port_dict_1 = {
                    1: {'port-id': 1,
-<<<<<<< HEAD
                        'port-state': 'DOWN',
                        'attachment': None},
                    2: {'port-id': 2,
                        'port-state': 'UP',
-                       'attachment': None}
-                   }
+                       'attachment': None}}
     _port_dict_2 = {
                    1: {'port-id': 1,
                        'port-state': 'UP',
                        'attachment': 'SomeFormOfVIFID'},
                    2: {'port-id': 2,
                        'port-state': 'DOWN',
-                       'attachment': None}
-                   }
-=======
-                        'port-state': 'DOWN',
-                        'attachment': None},
-                   2: {'port-id': 2,
-                        'port-state': 'UP',
-                        'attachment': None}}
-    _port_dict_2 = {
-                   1: {'port-id': 1,
-                        'port-state': 'UP',
-                        'attachment': 'SomeFormOfVIFID'},
-                   2: {'port-id': 2,
-                        'port-state': 'DOWN',
-                        'attachment': None}}
->>>>>>> fdfa94c8
+                       'attachment': None}}
     _networks = {'001':
                     {
                     'net-id': '001',
                     'net-name': 'pippotest',
-<<<<<<< HEAD
                     'net-ports': _port_dict_1
                     },
-=======
-                    'net-ports': _port_dict_1},
->>>>>>> fdfa94c8
                     '002':
                     {
                     'net-id': '002',
                     'net-name': 'cicciotest',
-<<<<<<< HEAD
-                    'net-ports': _port_dict_2
-                    }}
-=======
                     'net-ports': _port_dict_2}}
->>>>>>> fdfa94c8
 
     def __init__(self):
         FakePlugin._net_counter = len(FakePlugin._networks)
@@ -390,13 +319,9 @@
                     str(FakePlugin._net_counter)
         print new_net_id
         new_net_dict = {'net-id': new_net_id,
-<<<<<<< HEAD
                         'net-name': net_name,
                         'net-ports': {}}
-=======
-                      'net-name': net_name,
-                      'net-ports': {}}
->>>>>>> fdfa94c8
+
         FakePlugin._networks[new_net_id] = new_net_dict
         # return network_id of the created network
         return new_net_dict
@@ -492,7 +417,6 @@
         except KeyError:
             raise exc.PortNotFound(net_id=net_id, port_id=port_id)
 
-<<<<<<< HEAD
     def get_interface_details(self, tenant_id, net_id, port_id):
         """
         Retrieves the remote interface that is attached at this
@@ -502,8 +426,6 @@
         port = self._get_port(tenant_id, net_id, port_id)
         return port['attachment']
 
-=======
->>>>>>> fdfa94c8
     def plug_interface(self, tenant_id, net_id, port_id, remote_interface_id):
         """
         Attaches a remote interface to the specified port on the
@@ -528,10 +450,8 @@
         port = self._get_port(tenant_id, net_id, port_id)
         # TODO(salvatore-orlando):
         # Should unplug on port without attachment raise an Error?
-<<<<<<< HEAD
         port['attachment'] = None
 
-    # TODO - neeed to update methods from this point onwards
     def get_all_attached_interfaces(self, tenant_id, net_id):
         """
         Retrieves all remote interfaces that are attached to
@@ -541,7 +461,4 @@
         # returns a list of all attached remote interfaces
         vifs_on_net = ["/tenant1/networks/net_id/portid/vif2.0",
                        "/tenant1/networks/10/121/vif1.1"]
-        return vifs_on_net
-=======
-        port['attachment'] = None
->>>>>>> fdfa94c8
+        return vifs_on_net