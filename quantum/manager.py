--- conflicted
+++ resolved
@@ -46,16 +46,9 @@
 
 
 class QuantumManager(object):
-<<<<<<< HEAD
 
-    _instance = None
-
-    def __init__(self, config=None):
-        if config == None:
-=======
     def __init__(self, options=None, config_file=None):
         if config_file == None:
->>>>>>> 9793971b
             self.configuration_file = find_config(
                 os.path.abspath(os.path.dirname(__file__)))
         else:
@@ -73,15 +66,8 @@
                             "didn't pass compatibility test")
         else:
             LOG.debug("Successfully imported Quantum plug-in." \
-<<<<<<< HEAD
-                  "All compatibility tests passed\n")
-=======
                       "All compatibility tests passed")
->>>>>>> 9793971b
         self.plugin = plugin_klass()
 
-    @classmethod
-    def get_plugin(cls):
-        if(cls._instance is None):
-            cls._instance = QuantumManager()
-        return cls._instance.plugin+    def get_plugin(self):
+        return self.plugin