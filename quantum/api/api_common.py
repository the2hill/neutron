# vim: tabstop=4 shiftwidth=4 softtabstop=4

# Copyright 2011 Citrix System.
# All Rights Reserved.
#
#    Licensed under the Apache License, Version 2.0 (the "License"); you may
#    not use this file except in compliance with the License. You may obtain
#    a copy of the License at
#
#         http://www.apache.org/licenses/LICENSE-2.0
#
#    Unless required by applicable law or agreed to in writing, software
#    distributed under the License is distributed on an "AS IS" BASIS, WITHOUT
#    WARRANTIES OR CONDITIONS OF ANY KIND, either express or implied. See the
#    License for the specific language governing permissions and limitations
#    under the License.

import logging
import webob

from webob import exc

from quantum.common import wsgi

XML_NS_V01 = 'http://netstack.org/quantum/api/v0.1'
XML_NS_V10 = 'http://netstack.org/quantum/api/v1.0'
LOG = logging.getLogger('quantum.api.api_common')


class QuantumController(wsgi.Controller):
    """ Base controller class for Quantum API """

    def __init__(self, plugin):
        self._plugin = plugin
        super(QuantumController, self).__init__()

    def _parse_request_params(self, req, params):
        results = {}
        data = {}
        # Parameters are expected to be in request body only
        if req.body:
            des_body = self._deserialize(req.body,
                                         req.best_match_content_type())
            data = des_body and des_body.get(self._resource_name, None)
            if not data:
                msg = ("Failed to parse request. Resource: " +
                       self._resource_name + " not found in request body")
                for line in msg.split('\n'):
                    LOG.error(line)
                raise exc.HTTPBadRequest(msg)

        for param in params:
            param_name = param['param-name']
            param_value = data.get(param_name, None)
            # If the parameter wasn't found and it was required, return 400
            if param_value is None and param['required']:
                msg = ("Failed to parse request. " +
                       "Parameter: " + param_name + " not specified")
                for line in msg.split('\n'):
                    LOG.error(line)
                raise exc.HTTPBadRequest(msg)
            results[param_name] = param_value or param.get('default-value')
<<<<<<< HEAD

        return results
=======
        return results

    def _build_response(self, req, res_data, status_code=200):
        """ A function which builds an HTTP response
            given a status code and a dictionary containing
            the response body to be serialized

        """
        content_type = req.best_match_content_type()
        default_xmlns = self.get_default_xmlns(req)
        body = self._serialize(res_data, content_type, default_xmlns)

        response = webob.Response()
        response.status = status_code
        response.headers['Content-Type'] = content_type
        response.body = body
        msg_dict = dict(url=req.url, status=response.status_int)
        msg = _("%(url)s returned with HTTP %(status)d") % msg_dict
        LOG.debug(msg)
        return response
>>>>>>> 5532a28c
<|MERGE_RESOLUTION|>--- conflicted
+++ resolved
@@ -60,10 +60,7 @@
                     LOG.error(line)
                 raise exc.HTTPBadRequest(msg)
             results[param_name] = param_value or param.get('default-value')
-<<<<<<< HEAD
 
-        return results
-=======
         return results
 
     def _build_response(self, req, res_data, status_code=200):
@@ -83,5 +80,4 @@
         msg_dict = dict(url=req.url, status=response.status_int)
         msg = _("%(url)s returned with HTTP %(status)d") % msg_dict
         LOG.debug(msg)
-        return response
->>>>>>> 5532a28c
+        return response